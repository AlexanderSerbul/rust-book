<!-- Old heading. Do not remove or links may break. -->
<a id="the-match-control-flow-operator"></a>
## The `match` Control Flow Construct

Rust has an extremely powerful control flow construct called `match` that
allows you to compare a value against a series of patterns and then execute
code based on which pattern matches. Patterns can be made up of literal values,
variable names, wildcards, and many other things; [Chapter
18][ch19-00-patterns]<!-- ignore --> covers all the different kinds of patterns
and what they do. The power of `match` comes from the expressiveness of the
patterns and the fact that the compiler confirms that all possible cases are
handled.

Think of a `match` expression as being like a coin-sorting machine: coins slide
down a track with variously sized holes along it, and each coin falls through
the first hole it encounters that it fits into. In the same way, values go
through each pattern in a `match`, and at the first pattern the value “fits,”
the value falls into the associated code block to be used during execution.

Speaking of coins, let’s use them as an example using `match`! We can write a
function that takes an unknown US coin and, in a similar way as the counting
machine, determines which coin it is and returns its value in cents, as shown
in Listing 6-3.

```rust
{{#rustdoc_include ../listings/ch06-enums-and-pattern-matching/listing-06-03/src/main.rs:here}}
```

<span class="caption">Listing 6-3: An enum and a `match` expression that has
the variants of the enum as its patterns</span>

Let’s break down the `match` in the `value_in_cents` function. First we list
the `match` keyword followed by an expression, which in this case is the value
`coin`. This seems very similar to a conditional expression used with `if`, but
there’s a big difference: with `if`, the condition needs to evaluate to a
Boolean value, but here it can be any type. The type of `coin` in this example
is the `Coin` enum that we defined on the first line.

Next are the `match` arms. An arm has two parts: a pattern and some code. The
first arm here has a pattern that is the value `Coin::Penny` and then the `=>`
operator that separates the pattern and the code to run. The code in this case
is just the value `1`. Each arm is separated from the next with a comma.

When the `match` expression executes, it compares the resultant value against
the pattern of each arm, in order. If a pattern matches the value, the code
associated with that pattern is executed. If that pattern doesn’t match the
value, execution continues to the next arm, much as in a coin-sorting machine.
We can have as many arms as we need: in Listing 6-3, our `match` has four arms.

The code associated with each arm is an expression, and the resultant value of
the expression in the matching arm is the value that gets returned for the
entire `match` expression.

We don’t typically use curly brackets if the match arm code is short, as it is
in Listing 6-3 where each arm just returns a value. If you want to run multiple
lines of code in a match arm, you must use curly brackets, and the comma
following the arm is then optional. For example, the following code prints
“Lucky penny!” every time the method is called with a `Coin::Penny`, but still
returns the last value of the block, `1`:

```rust
{{#rustdoc_include ../listings/ch06-enums-and-pattern-matching/no-listing-08-match-arm-multiple-lines/src/main.rs:here}}
```

### Patterns That Bind to Values

Another useful feature of match arms is that they can bind to the parts of the
values that match the pattern. This is how we can extract values out of enum
variants.

As an example, let’s change one of our enum variants to hold data inside it.
From 1999 through 2008, the United States minted quarters with different
designs for each of the 50 states on one side. No other coins got state
designs, so only quarters have this extra value. We can add this information to
our `enum` by changing the `Quarter` variant to include a `UsState` value
stored inside it, which we’ve done in Listing 6-4.

```rust
{{#rustdoc_include ../listings/ch06-enums-and-pattern-matching/listing-06-04/src/main.rs:here}}
```

<span class="caption">Listing 6-4: A `Coin` enum in which the `Quarter` variant
also holds a `UsState` value</span>

Let’s imagine that a friend is trying to collect all 50 state quarters. While
we sort our loose change by coin type, we’ll also call out the name of the
state associated with each quarter so that if it’s one our friend doesn’t have,
they can add it to their collection.

In the match expression for this code, we add a variable called `state` to the
pattern that matches values of the variant `Coin::Quarter`. When a
`Coin::Quarter` matches, the `state` variable will bind to the value of that
quarter’s state. Then we can use `state` in the code for that arm, like so:

```rust
{{#rustdoc_include ../listings/ch06-enums-and-pattern-matching/no-listing-09-variable-in-pattern/src/main.rs:here}}
```

If we were to call `value_in_cents(Coin::Quarter(UsState::Alaska))`, `coin`
would be `Coin::Quarter(UsState::Alaska)`. When we compare that value with each
of the match arms, none of them match until we reach `Coin::Quarter(state)`. At
that point, the binding for `state` will be the value `UsState::Alaska`. We can
then use that binding in the `println!` expression, thus getting the inner
state value out of the `Coin` enum variant for `Quarter`.
 
### Matching with `Option<T>`

In the previous section, we wanted to get the inner `T` value out of the `Some`
case when using `Option<T>`; we can also handle `Option<T>` using `match`, as
we did with the `Coin` enum! Instead of comparing coins, we’ll compare the
variants of `Option<T>`, but the way the `match` expression works remains the
same.

Let’s say we want to write a function that takes an `Option<i32>` and, if
there’s a value inside, adds 1 to that value. If there isn’t a value inside,
the function should return the `None` value and not attempt to perform any
operations.

This function is very easy to write, thanks to `match`, and will look like
Listing 6-5.

```rust
{{#rustdoc_include ../listings/ch06-enums-and-pattern-matching/listing-06-05/src/main.rs:here}}
```

<span class="caption">Listing 6-5: A function that uses a `match` expression on
an `Option<i32>`</span>

Let’s examine the first execution of `plus_one` in more detail. When we call
`plus_one(five)`, the variable `x` in the body of `plus_one` will have the
value `Some(5)`. We then compare that against each match arm:

```rust,ignore
{{#rustdoc_include ../listings/ch06-enums-and-pattern-matching/listing-06-05/src/main.rs:first_arm}}
```

The `Some(5)` value doesn’t match the pattern `None`, so we continue to the
next arm:

```rust,ignore
{{#rustdoc_include ../listings/ch06-enums-and-pattern-matching/listing-06-05/src/main.rs:second_arm}}
```

Does `Some(5)` match `Some(i)`? It does! We have the same variant. The `i`
binds to the value contained in `Some`, so `i` takes the value `5`. The code in
the match arm is then executed, so we add 1 to the value of `i` and create a
new `Some` value with our total `6` inside.

Now let’s consider the second call of `plus_one` in Listing 6-5, where `x` is
`None`. We enter the `match` and compare to the first arm:

```rust,ignore
{{#rustdoc_include ../listings/ch06-enums-and-pattern-matching/listing-06-05/src/main.rs:first_arm}}
```

It matches! There’s no value to add to, so the program stops and returns the
`None` value on the right side of `=>`. Because the first arm matched, no other
arms are compared.

Combining `match` and enums is useful in many situations. You’ll see this
pattern a lot in Rust code: `match` against an enum, bind a variable to the
data inside, and then execute code based on it. It’s a bit tricky at first, but
once you get used to it, you’ll wish you had it in all languages. It’s
consistently a user favorite.

### Matches Are Exhaustive

There’s one other aspect of `match` we need to discuss: the arms’ patterns must
cover all possibilities. Consider this version of our `plus_one` function,
which has a bug and won’t compile:

```rust,ignore,does_not_compile
{{#rustdoc_include ../listings/ch06-enums-and-pattern-matching/no-listing-10-non-exhaustive-match/src/main.rs:here}}
```

We didn’t handle the `None` case, so this code will cause a bug. Luckily, it’s
a bug Rust knows how to catch. If we try to compile this code, we’ll get this
error:

```console
{{#include ../listings/ch06-enums-and-pattern-matching/no-listing-10-non-exhaustive-match/output.txt}}
```

Rust knows that we didn’t cover every possible case, and even knows which
pattern we forgot! Matches in Rust are *exhaustive*: we must exhaust every last
possibility in order for the code to be valid. Especially in the case of
`Option<T>`, when Rust prevents us from forgetting to explicitly handle the
`None` case, it protects us from assuming that we have a value when we might
have null, thus making the billion-dollar mistake discussed earlier impossible.

### Catch-all Patterns and the `_` Placeholder

Using enums, we can also take special actions for a few particular values, but
for all other values take one default action. Imagine we’re implementing a game
where, if you roll a 3 on a dice roll, your player doesn’t move, but instead
gets a new fancy hat. If you roll a 7, your player loses a fancy hat. For all
other values, your player moves that number of spaces on the game board. Here’s
a `match` that implements that logic, with the result of the dice roll
hardcoded rather than a random value, and all other logic represented by
functions without bodies because actually implementing them is out of scope for
this example:

```rust
{{#rustdoc_include ../listings/ch06-enums-and-pattern-matching/no-listing-15-binding-catchall/src/main.rs:here}}
```

For the first two arms, the patterns are the literal values `3` and `7`. For
the last arm that covers every other possible value, the pattern is the
variable we’ve chosen to name `other`. The code that runs for the `other` arm
uses the variable by passing it to the `move_player` function.

This code compiles, even though we haven’t listed all the possible values a
`u8` can have, because the last pattern will match all values not specifically
listed. This catch-all pattern meets the requirement that `match` must be
exhaustive. Note that we have to put the catch-all arm last because the
patterns are evaluated in order. If we put the catch-all arm earlier, the other
arms would never run, so Rust will warn us if we add arms after a catch-all!

Rust also has a pattern we can use when we want a catch-all but don’t want to
*use* the value in the catch-all pattern: `_` is a special pattern that matches
any value and does not bind to that value. This tells Rust we aren’t going to
use the value, so Rust won’t warn us about an unused variable.

Let’s change the rules of the game: now, if you roll anything other than a 3 or
a 7, you must roll again. We no longer need to use the catch-all value, so we
can change our code to use `_` instead of the variable named `other`:

```rust
{{#rustdoc_include ../listings/ch06-enums-and-pattern-matching/no-listing-16-underscore-catchall/src/main.rs:here}}
```

This example also meets the exhaustiveness requirement because we’re explicitly
ignoring all other values in the last arm; we haven’t forgotten anything.

Finally, we’ll change the rules of the game one more time so that nothing else
happens on your turn if you roll anything other than a 3 or a 7. We can express
that by using the unit value (the empty tuple type we mentioned in [“The Tuple
Type”][tuples]<!-- ignore --> section) as the code that goes with the `_` arm:

```rust
{{#rustdoc_include ../listings/ch06-enums-and-pattern-matching/no-listing-17-underscore-unit/src/main.rs:here}}
```

Here, we’re telling Rust explicitly that we aren’t going to use any other value
that doesn’t match a pattern in an earlier arm, and we don’t want to run any
code in this case.

There’s more about patterns and matching that we’ll cover in [Chapter
<<<<<<< HEAD
18][ch18-00-patterns]<!-- ignore -->.

<!-- BEGIN INTERVENTION: 1e4f082c-ffa4-4d33-8726-2dbcd72e1aa2 -->
### How Matches Interact with Ownership

If an enum contains non-copyable data like a String, then you should be careful with whether a match will move or borrow that data. For example, this program using an `Option<String>` will compile:

```aquascope,permissions,stepper,boundaries
# fn main() {
let opt: Option<String> = 
    Some(String::from("Hello world"));

match opt {
    Some(_) => println!("Some!"),
    None => println!("None!")
};

println!("{:?}", opt);
# }
```

But if we replace the placeholder in `Some(_)` with a variable name, like `Some(s)`, then the program will NOT compile:

```aquascope,permissions,stepper,boundaries,shouldFail
#fn main() {
let opt: Option<String> = 
    Some(String::from("Hello world"));

match opt {
    // _ became s
    Some(s) => println!("Some: {}", s),
    None => println!("None!")
};

println!("{:?}", opt);`{}`
#}
```


`opt` is a plain enum &mdash; its type is `Option<String>` and not a reference like `&Option<String>`. Therefore a match on `opt` will move non-ignored fields like `s`. Notice how `opt` loses read and own permission sooner in the second program compared to the first. After the match expression, the data within `opt` has been moved, so it is illegal to read `opt` in the `println`.

If we want to peek into `opt` without moving its contents, the idiomatic solution is to match on a reference:

```aquascope,permissions,stepper,boundaries
#fn main() {
let opt: Option<String> = 
    Some(String::from("Hello world"));

// opt became &opt
match &opt {
    Some(s) => println!("Some: {}", s),
    None => println!("None!")
};

println!("{:?}", opt);
#}
```

Rust will “push down” the reference from the outer enum, `&Option<String>`, to the inner field, `&String`. Therefore `s` has type `&String`, and `opt` can be used after the match. To better understand this “pushing down” mechanism, see the section about [binding modes](https://doc.rust-lang.org/reference/patterns.html#binding-modes) in the Rust Reference.
<!-- END INTERVENTION -->

{{#quiz ../quizzes/ch06-02-match.toml}}
=======
19][ch19-00-patterns]<!-- ignore -->. For now, we’re going to move on to the
`if let` syntax, which can be useful in situations where the `match` expression
is a bit wordy.
>>>>>>> ddad3496

[tuples]: ch03-02-data-types.html#the-tuple-type

[ch19-00-patterns]: ch19-00-patterns.html<|MERGE_RESOLUTION|>--- conflicted
+++ resolved
@@ -246,8 +246,7 @@
 code in this case.
 
 There’s more about patterns and matching that we’ll cover in [Chapter
-<<<<<<< HEAD
-18][ch18-00-patterns]<!-- ignore -->.
+19][ch19-00-patterns]<!-- ignore -->.
 
 <!-- BEGIN INTERVENTION: 1e4f082c-ffa4-4d33-8726-2dbcd72e1aa2 -->
 ### How Matches Interact with Ownership
@@ -309,11 +308,6 @@
 <!-- END INTERVENTION -->
 
 {{#quiz ../quizzes/ch06-02-match.toml}}
-=======
-19][ch19-00-patterns]<!-- ignore -->. For now, we’re going to move on to the
-`if let` syntax, which can be useful in situations where the `match` expression
-is a bit wordy.
->>>>>>> ddad3496
 
 [tuples]: ch03-02-data-types.html#the-tuple-type
 
