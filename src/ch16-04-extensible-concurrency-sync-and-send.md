## Extensible Concurrency with the `Sync` and `Send` Traits

Interestingly, the Rust language has *very* few concurrency features. Almost
every concurrency feature we’ve talked about so far in this chapter has been
part of the standard library, not the language. Your options for handling
concurrency are not limited to the language or the standard library; you can
write your own concurrency features or use those written by others.

However, two concurrency concepts are embedded in the language: the
`std::marker` traits `Sync` and `Send`.

### Allowing Transference of Ownership Between Threads with `Send`

The `Send` marker trait indicates that ownership of values of the type
implementing `Send` can be transferred between threads. Almost every Rust type
is `Send`, but there are some exceptions, including `Rc<T>`: this cannot be
`Send` because if you cloned an `Rc<T>` value and tried to transfer ownership
of the clone to another thread, both threads might update the reference count
at the same time. For this reason, `Rc<T>` is implemented for use in
single-threaded situations where you don’t want to pay the thread-safe
performance penalty.

Therefore, Rust’s type system and trait bounds ensure that you can never
accidentally send an `Rc<T>` value across threads unsafely. When we tried to do
this in Listing 16-14, we got the error `the trait Send is not implemented for
Rc<Mutex<i32>>`. When we switched to `Arc<T>`, which is `Send`, the code
compiled.

Any type composed entirely of `Send` types is automatically marked as `Send` as
well. Almost all primitive types are `Send`, aside from raw pointers, which
we’ll discuss in Chapter 19.

### Allowing Access from Multiple Threads with `Sync`

The `Sync` marker trait indicates that it is safe for the type implementing
`Sync` to be referenced from multiple threads. In other words, any type `T` is
`Sync` if `&T` (an immutable reference to `T`) is `Send`, meaning the reference
can be sent safely to another thread. Similar to `Send`, primitive types are
`Sync`, and types composed entirely of types that are `Sync` are also `Sync`.

<!-- BEGIN INTERVENTION: 43081862-aac8-4e18-9c55-1107ea4c7cc1 -->

`Sync` is the most similar concept in Rust to the colloquial meaning of the phrase "thread-safe", i.e. that a particular piece of data can be safely used by multiple concurrent threads. The reason for having separate `Send` and `Sync` traits is that a type can sometimes be one, or both, or neither. For example:
*  The smart pointer `Rc<T>` is also neither `Send` nor `Sync`, for reasons described above.
* The `RefCell<T>` type (which we talked about in Chapter 15) and the
family of related `Cell<T>` types are `Send` (if `T: Send`), but they are not `Sync`. A `RefCell` can be sent across a thread boundary, but not accessed concurrently because the implementation of borrow checking that `RefCell<T>` does at runtime is not thread-safe. 
* The smart pointer `Mutex<T>` is `Send` and `Sync`, and can be used to share access with multiple threads as you saw in the [“Sharing a `Mutex<T>` Between Multiple Threads”][sharing-a-mutext-between-multiple-threads]<!-- ignore --> section.
* The type `MutexGuard<'a, T>` that is returned by `Mutex::lock` is `Sync` (if `T: Sync`) but not `Send`. It is specifically not `Send` because [some platforms mandate that mutexes are unlocked by the same thread that locked them][mutex-guards-are-not-send].

<!-- END INTERVENTION: 43081862-aac8-4e18-9c55-1107ea4c7cc1 -->



### Implementing `Send` and `Sync` Manually Is Unsafe

Because types that are made up of `Send` and `Sync` traits are automatically
also `Send` and `Sync`, we don’t have to implement those traits manually. As
marker traits, they don’t even have any methods to implement. They’re just
useful for enforcing invariants related to concurrency.

Manually implementing these traits involves implementing unsafe Rust code.
We’ll talk about using unsafe Rust code in Chapter 19; for now, the important
information is that building new concurrent types not made up of `Send` and
`Sync` parts requires careful thought to uphold the safety guarantees. [“The
Rustonomicon”][nomicon] has more information about these guarantees and how to
uphold them.

## Summary

This isn’t the last you’ll see of concurrency in this book: the whole next
chapter focuses on async programming, and the project in Chapter 20 will use the
concepts in this chapter in a more realistic situation than the smaller examples
discussed here.

As mentioned earlier, because very little of how Rust handles concurrency is
part of the language, many concurrency solutions are implemented as crates.
These evolve more quickly than the standard library, so be sure to search
online for the current, state-of-the-art crates to use in multithreaded
situations.

The Rust standard library provides channels for message passing and smart
pointer types, such as `Mutex<T>` and `Arc<T>`, that are safe to use in
concurrent contexts. The type system and the borrow checker ensure that the
code using these solutions won’t end up with data races or invalid references.
Once you get your code to compile, you can rest assured that it will happily
run on multiple threads without the kinds of hard-to-track-down bugs common in
other languages. Concurrent programming is no longer a concept to be afraid of:
go forth and make your programs concurrent, fearlessly!

<<<<<<< HEAD
Next, we’ll talk about idiomatic ways to model problems and structure solutions
as your Rust programs get bigger. In addition, we’ll discuss how Rust’s idioms
relate to those you might be familiar with from object-oriented programming.

{{#quiz ../quizzes/ch16-04-extensible-concurrency-send-and-sync.toml}}

=======
>>>>>>> ddad3496
[sharing-a-mutext-between-multiple-threads]:
ch16-03-shared-state.html#sharing-a-mutext-between-multiple-threads
[nomicon]: https://doc.rust-lang.org/nomicon/index.html
[mutex-guards-are-not-send]: https://github.com/rust-lang/rust/issues/23465#issuecomment-82730326<|MERGE_RESOLUTION|>--- conflicted
+++ resolved
@@ -87,15 +87,8 @@
 other languages. Concurrent programming is no longer a concept to be afraid of:
 go forth and make your programs concurrent, fearlessly!
 
-<<<<<<< HEAD
-Next, we’ll talk about idiomatic ways to model problems and structure solutions
-as your Rust programs get bigger. In addition, we’ll discuss how Rust’s idioms
-relate to those you might be familiar with from object-oriented programming.
-
 {{#quiz ../quizzes/ch16-04-extensible-concurrency-send-and-sync.toml}}
 
-=======
->>>>>>> ddad3496
 [sharing-a-mutext-between-multiple-threads]:
 ch16-03-shared-state.html#sharing-a-mutext-between-multiple-threads
 [nomicon]: https://doc.rust-lang.org/nomicon/index.html
