## Packages and Crates

The first parts of the module system we’ll cover are packages and crates.

A *crate* is the smallest amount of code that the Rust compiler considers at a
time. Even if you run `rustc` rather than `cargo` and pass a single source code
file (as we did all the way back in the “Writing and Running a Rust Program”
section of Chapter 1), the compiler considers that file to be a crate. Crates
can contain modules, and the modules may be defined in other files that get
compiled with the crate, as we’ll see in the coming sections.

A crate can come in one of two forms: a binary crate or a library crate.
*Binary crates* are programs you can compile to an executable that you can run,
such as a command-line program or a server. Each must have a function called
`main` that defines what happens when the executable runs. All the crates we’ve
created so far have been binary crates.

*Library crates* don’t have a `main` function, and they don’t compile to an
executable. Instead, they define functionality intended to be shared with
multiple projects. For example, the `rand` crate we used in [Chapter
2][rand]<!-- ignore --> provides functionality that generates random numbers.
Most of the time when Rustaceans say “crate”, they mean library crate, and they
use “crate” interchangeably with the general programming concept of a “library”.

The *crate root* is a source file that the Rust compiler starts from and makes
up the root module of your crate (we’ll explain modules in depth in the
[“Defining Modules to Control Scope and Privacy”][modules]<!-- ignore -->
section).

A *package* is a bundle of one or more crates that provides a set of
functionality. A package contains a *Cargo.toml* file that describes how to
build those crates. Cargo is actually a package that contains the binary crate
for the command-line tool you’ve been using to build your code. The Cargo
package also contains a library crate that the binary crate depends on. Other
projects can depend on the Cargo library crate to use the same logic the Cargo
command-line tool uses. A package can contain as many binary crates as you
like, but at most only one library crate. A package must contain at least one
crate, whether that’s a library or binary crate.

<<<<<<< HEAD
A crate can come in one of two forms: a binary crate or a library crate. A
package can contain as many binary crates as you like, but at most only one
library crate. A package must contain at least one crate, whether that’s a
library or binary crate.

=======
>>>>>>> e7d217be
Let’s walk through what happens when we create a package. First we enter the
command `cargo new my-project`:

```console
$ cargo new my-project
     Created binary (application) `my-project` package
$ ls my-project
Cargo.toml
src
$ ls my-project/src
main.rs
```

After we run `cargo new my-project`, we use `ls` to see what Cargo creates. In
the project directory, there’s a *Cargo.toml* file, giving us a package.
There’s also a *src* directory that contains *main.rs*. Open *Cargo.toml* in
your text editor, and note there’s no mention of *src/main.rs*. Cargo follows a
convention that *src/main.rs* is the crate root of a binary crate with the same
name as the package. Likewise, Cargo knows that if the package directory
contains *src/lib.rs*, the package contains a library crate with the same name
as the package, and *src/lib.rs* is its crate root. Cargo passes the crate root
files to `rustc` to build the library or binary.

Here, we have a package that only contains *src/main.rs*, meaning it only
contains a binary crate named `my-project`. If a package contains *src/main.rs*
and *src/lib.rs*, it has two crates: a binary and a library, both with the same
name as the package. A package can have multiple binary crates by placing files
in the *src/bin* directory: each file will be a separate binary crate.

{{#quiz ../quizzes/ch07-01-packages-and-crates.toml}}

[modules]: ch07-02-defining-modules-to-control-scope-and-privacy.html
[rand]: ch02-00-guessing-game-tutorial.html#generating-a-random-number<|MERGE_RESOLUTION|>--- conflicted
+++ resolved
@@ -37,14 +37,6 @@
 like, but at most only one library crate. A package must contain at least one
 crate, whether that’s a library or binary crate.
 
-<<<<<<< HEAD
-A crate can come in one of two forms: a binary crate or a library crate. A
-package can contain as many binary crates as you like, but at most only one
-library crate. A package must contain at least one crate, whether that’s a
-library or binary crate.
-
-=======
->>>>>>> e7d217be
 Let’s walk through what happens when we create a package. First we enter the
 command `cargo new my-project`:
 
