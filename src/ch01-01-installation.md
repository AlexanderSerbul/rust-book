## Installation

The first step is to install Rust. We’ll download Rust through `rustup`, a
command line tool for managing Rust versions and associated tools. You’ll need
an internet connection for the download.

> Note: If you prefer not to use `rustup` for some reason, please see the
> [Other Rust Installation Methods page][otherinstall] for more options.

The following steps install the latest stable version of the Rust compiler.
Rust’s stability guarantees ensure that all the examples in the book that
compile will continue to compile with newer Rust versions. The output might
differ slightly between versions because Rust often improves error messages and
warnings. In other words, any newer, stable version of Rust you install using
these steps should work as expected with the content of this book.

> ### Command Line Notation
>
> In this chapter and throughout the book, we’ll show some commands used in the
> terminal. Lines that you should enter in a terminal all start with `$`. You
> don’t need to type the `$` character; it’s the command line prompt shown to
> indicate the start of each command. Lines that don’t start with `$` typically
> show the output of the previous command. Additionally, PowerShell-specific
> examples will use `>` rather than `$`.

### Installing `rustup` on Linux or macOS

If you’re using Linux or macOS, open a terminal and enter the following command:

```console
$ curl --proto '=https' --tlsv1.2 https://sh.rustup.rs -sSf | sh
```

The command downloads a script and starts the installation of the `rustup`
tool, which installs the latest stable version of Rust. You might be prompted
for your password. If the install is successful, the following line will appear:

```text
Rust is installed now. Great!
```

You will also need a *linker*, which is a program that Rust uses to join its
compiled outputs into one file. It is likely you already have one. If you get
linker errors, you should install a C compiler, which will typically include a
linker. A C compiler is also useful because some common Rust packages depend on
C code and will need a C compiler.

On macOS, you can get a C compiler by running:

```console
$ xcode-select --install
```

Linux users should generally install GCC or Clang, according to their
distribution’s documentation. For example, if you use Ubuntu, you can install
the `build-essential` package.

### Installing `rustup` on Windows

On Windows, go to [https://www.rust-lang.org/tools/install][install] and follow
the instructions for installing Rust. At some point in the installation, you’ll
receive a message explaining that you’ll also need the MSVC build tools for
Visual Studio 2013 or later.

To acquire the build tools, you’ll need to install [Visual Studio
2022][visualstudio]. When asked which workloads to install, include:

* “Desktop Development with C++”
* The Windows 10 or 11 SDK
* The English language pack component, along with any other language pack of
  your choosing

The rest of this book uses commands that work in both *cmd.exe* and PowerShell.
If there are specific differences, we’ll explain which to use.

### Troubleshooting

To check whether you have Rust installed correctly, open a shell and enter this
line:

```console
$ rustc --version
```

You should see the version number, commit hash, and commit date for the latest
stable version that has been released, in the following format:

```text
rustc x.y.z (abcabcabc yyyy-mm-dd)
```

If you see this information, you have installed Rust successfully! If you don’t
<<<<<<< HEAD
see this information, check that Rust is in your `PATH`
system variable as follows.
=======
see this information, check that Rust is in your `%PATH%` system variable as
follows.
>>>>>>> 21cf8408

In Windows CMD, use:

```console
> echo %PATH%
```

In PowerShell, use:

```powershell
> echo $env:Path
```

In Linux and macOS, use:

```console
$ echo $PATH
```

If that’s all correct and Rust still isn’t working, there are a number of
places you can get help. Find out how to get in touch with other Rustaceans (a
silly nickname we call ourselves) on [the community page][community].

### Updating and Uninstalling

Once Rust is installed via `rustup`, updating to a newly released version is
easy. From your shell, run the following update script:

```console
$ rustup update
```

To uninstall Rust and `rustup`, run the following uninstall script from your
shell:

```console
$ rustup self uninstall
```

### Local Documentation

The installation of Rust also includes a local copy of the documentation so
that you can read it offline. Run `rustup doc` to open the local documentation
in your browser.

Any time a type or function is provided by the standard library and you’re not
sure what it does or how to use it, use the application programming interface
(API) documentation to find out!

{{#quiz ../quizzes/ch01-01-installation.toml}}

[otherinstall]: https://forge.rust-lang.org/infra/other-installation-methods.html
[install]: https://www.rust-lang.org/tools/install
[visualstudio]: https://visualstudio.microsoft.com/downloads/
[community]: https://www.rust-lang.org/community<|MERGE_RESOLUTION|>--- conflicted
+++ resolved
@@ -90,13 +90,8 @@
 ```
 
 If you see this information, you have installed Rust successfully! If you don’t
-<<<<<<< HEAD
 see this information, check that Rust is in your `PATH`
 system variable as follows.
-=======
-see this information, check that Rust is in your `%PATH%` system variable as
-follows.
->>>>>>> 21cf8408
 
 In Windows CMD, use:
 
