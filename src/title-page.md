--- conflicted
+++ resolved
@@ -2,13 +2,9 @@
 
 *by Steve Klabnik and Carol Nichols, with contributions from the Rust Community*
 
-<<<<<<< HEAD
 *(and with experimental modifications!)*
 
-This version of the text assumes you’re using Rust 1.62 (released 2022-06-30)
-=======
 This version of the text assumes you’re using Rust 1.67.1 (released 2023-02-09)
->>>>>>> 21cf8408
 or later. See the [“Installation” section of Chapter 1][install]<!-- ignore -->
 to install or update Rust. Run `rustc --version` to see your Rust version.
 
