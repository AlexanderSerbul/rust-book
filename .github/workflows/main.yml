name: CI
on:
  push:
    branches:
      - '**'

# TODO: make a version that runs on pull_request

env:
  RUST_LIB_BACKTRACE: 1
  RAYON_NUM_THREADS: 1

jobs:
  test:
    name: Run tests
    runs-on: ubuntu-latest
    steps:
<<<<<<< HEAD
    - uses: actions/checkout@master
=======
    - uses: actions/checkout@master 
>>>>>>> 313751d1

    - uses: actions/setup-node@v3
      with:
        node-version: 16

    - name: Install graco
      run: |
        npm install -g pnpm spellchecker
        npm install -g graco
<<<<<<< HEAD
        echo "$(npm config get prefix)/lib/node_modules/graco/node_modules"
        ls $(npm config get prefix)/lib/node_modules/graco/node_modules/.bin
        echo "NODE_PATH=$(npm config get prefix)/lib/node_modules" >> $GITHUB_ENV
=======
        echo "NODE_PATH=$(npm config get prefix)/lib/node_modules:$NODE_PATH" >> $GITHUB_ENV
>>>>>>> 313751d1
        echo "NODE_LOG=debug" >> $GITHUB_ENV
    
    - name: Update rustup
      run: rustup self update

    - name: Install Rust
      run: |
        rustup set profile minimal
        rustup toolchain install 1.62 -c rust-docs
        rustup default 1.62

    - name: Install mdbook
      run: |
        mkdir bin
        curl -sSL https://github.com/rust-lang/mdBook/releases/download/v0.4.25/mdbook-v0.4.25-x86_64-unknown-linux-gnu.tar.gz | tar -xz --directory=bin
        echo "$(pwd)/bin" >> ${GITHUB_PATH}

    - name: Report versions
      run: |
        rustup --version
        rustc -Vv
        mdbook --version
    
    - name: Install mdbook-quiz
      run: cargo install --git https://github.com/cognitive-engineering-lab/mdbook-quiz --debug --features rust-editor

    - uses: davidB/rust-cargo-make@v1 
    - name: Install mdbook-aquascope
      run: |
<<<<<<< HEAD
        git clone -b dev https://github.com/willcrichton/aquascope
        cd aquascope        
        cargo make init-bindings
        cd frontend && graco prepare && cd ..
        cargo miri setup
        cargo install --path crates/mdbook-aquascope        
        cargo install --path crates/aquascope_front
=======
        cargo install --git https://github.com/cognitive-engineering-lab/mdbook-quiz --debug --features rust-editor
>>>>>>> 313751d1

    - name: Install js-extensions
      run: |
        cd js-extensions
        pnpm init-repo

    - name: Run mdbook tests
      run: mdbook test

    - name: Deploy to Github Pages
      if: ${{ github.ref == 'refs/heads/main' }}
      uses: peaceiris/actions-gh-pages@v3
      with:
        github_token: ${{ secrets.GITHUB_TOKEN }}
        publish_dir: ./book
        cname: rust-book.cs.brown.edu<|MERGE_RESOLUTION|>--- conflicted
+++ resolved
@@ -15,11 +15,7 @@
     name: Run tests
     runs-on: ubuntu-latest
     steps:
-<<<<<<< HEAD
     - uses: actions/checkout@master
-=======
-    - uses: actions/checkout@master 
->>>>>>> 313751d1
 
     - uses: actions/setup-node@v3
       with:
@@ -29,13 +25,7 @@
       run: |
         npm install -g pnpm spellchecker
         npm install -g graco
-<<<<<<< HEAD
-        echo "$(npm config get prefix)/lib/node_modules/graco/node_modules"
-        ls $(npm config get prefix)/lib/node_modules/graco/node_modules/.bin
-        echo "NODE_PATH=$(npm config get prefix)/lib/node_modules" >> $GITHUB_ENV
-=======
         echo "NODE_PATH=$(npm config get prefix)/lib/node_modules:$NODE_PATH" >> $GITHUB_ENV
->>>>>>> 313751d1
         echo "NODE_LOG=debug" >> $GITHUB_ENV
     
     - name: Update rustup
@@ -65,7 +55,6 @@
     - uses: davidB/rust-cargo-make@v1 
     - name: Install mdbook-aquascope
       run: |
-<<<<<<< HEAD
         git clone -b dev https://github.com/willcrichton/aquascope
         cd aquascope        
         cargo make init-bindings
@@ -73,9 +62,6 @@
         cargo miri setup
         cargo install --path crates/mdbook-aquascope        
         cargo install --path crates/aquascope_front
-=======
-        cargo install --git https://github.com/cognitive-engineering-lab/mdbook-quiz --debug --features rust-editor
->>>>>>> 313751d1
 
     - name: Install js-extensions
       run: |
